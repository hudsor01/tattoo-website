--- conflicted
+++ resolved
@@ -45,8 +45,8 @@
   visible: {
     opacity: 1,
     transition: {
-      staggerChildren: 0.07,
-      delayChildren: 0.1,
+      staggerChildren: 0.02,
+      delayChildren: 0,
     },
   },
 };
@@ -57,7 +57,7 @@
     opacity: 1,
     y: 0,
     transition: {
-      duration: 0.4,
+      duration: 0.2,
       ease: [0.22, 1, 0.36, 1],
     },
   },
@@ -67,7 +67,7 @@
   hidden: { opacity: 0 },
   visible: {
     opacity: 1,
-    transition: { staggerChildren: 0.1 },
+    transition: { staggerChildren: 0.02 },
   },
 };
 
@@ -156,7 +156,6 @@
     setUploadingImages(true);
 
     try {
-<<<<<<< HEAD
       // Filter out invalid files
       const validFiles: File[] = [];
       const invalidFiles: InvalidFileError[] = [];
@@ -175,41 +174,6 @@
         } else {
           validFiles.push(file);
         }
-=======
-      // Simulated upload delay for UX demonstration
-      await new Promise(resolve => setTimeout(resolve, 800));
-
-      // Validate file types and create blob URLs for valid images
-      const validImageTypes = ['image/png', 'image/jpeg', 'image/jpg', 'image/gif'];
-      const validateImage = async (file: File): Promise<boolean> => {
-        return new Promise((resolve) => {
-          const reader = new FileReader();
-          reader.onload = () => {
-            const arr = new Uint8Array(reader.result as ArrayBuffer).subarray(0, 4);
-            const header = arr.reduce((acc, byte) => acc + byte.toString(16), '');
-            const isValid = ['89504e47', 'ffd8ffe0', 'ffd8ffe1', 'ffd8ffe2', 'ffd8ffe3', 'ffd8ffe8', '47494638'].some(sig => header.startsWith(sig));
-            resolve(isValid);
-          };
-          reader.onerror = () => resolve(false);
-          reader.readAsArrayBuffer(file);
-        });
-      };
-      const newImages = await Promise.all(
-        Array.from(files)
-          .filter(file => validImageTypes.includes(file.type))
-          .map(async file => (await validateImage(file)) ? URL.createObjectURL(file) : null)
-      ).then(images => images.filter(Boolean) as string[]);
-
-      if (newImages.length === 0) {
-        console.warn('No valid image files were uploaded.');
-        return;
-      }
-
-      setUploadedImages([...uploadedImages, ...newImages]);
-      setValue('referenceImages', [...uploadedImages, ...newImages], {
-        shouldValidate: true,
-        shouldDirty: true,
->>>>>>> c3a3e697
       });
       
       // Show warnings for invalid files
